--- conflicted
+++ resolved
@@ -6,13 +6,8 @@
         <LangVersion>preview</LangVersion>
     </PropertyGroup>
     <ItemGroup>
-<<<<<<< HEAD
         <PackageReference Include="Microsoft.NET.Test.Sdk" Version="17.1.0" />
-        <PackageReference Include="MSTest.TestAdapter" Version="2.2.3" />
-=======
-        <PackageReference Include="Microsoft.NET.Test.Sdk" Version="16.9.4" />
         <PackageReference Include="MSTest.TestAdapter" Version="2.2.8" />
->>>>>>> c9d0d9f0
         <PackageReference Include="MSTest.TestFramework" Version="2.2.3" />
         <PackageReference Include="coverlet.collector" Version="3.0.3" />
         <PackageReference Include="Unknown6656.TestRunner" Version="1.0.4" />
