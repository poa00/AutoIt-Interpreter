﻿<Project Sdk="Microsoft.NET.Sdk">
    <PropertyGroup>
<<<<<<< HEAD
        <TargetFramework>net7.0</TargetFramework>
=======
        <TargetFramework>net8.0</TargetFramework>
>>>>>>> 78c8346c
        <OutDir>$(SolutionDir)bin</OutDir>
        <LangVersion>preview</LangVersion>
        <Deterministic>false</Deterministic>
        <PublishTrimmed>true</PublishTrimmed>
        <GenerateSerializationAssemblies>Auto</GenerateSerializationAssemblies>
        <RootNamespace>Unknown6656.AutoIt3.Parser</RootNamespace>
        <Authors>Unknown6656</Authors>
        <Company>Unknown6656</Company>
        <Copyright>Copyright © 2020, Unknown6656</Copyright>
        <GeneratePackageOnBuild>true</GeneratePackageOnBuild>
        <Product>Unknown6656 AutoIt3 Expression Parser</Product>
        <PackageId>Unknown6656.AutoIt3.Parser</PackageId>
        <EmbedUntrackedSources>true</EmbedUntrackedSources>
        <IncludeSymbols>true</IncludeSymbols>
        <SymbolPackageFormat>snupkg</SymbolPackageFormat>
        <RepositoryUrl>https://github.com/Unknown6656/AutoIt-Interpreter</RepositoryUrl>
        <AssemblyName>autoit3.exprparser</AssemblyName>
    </PropertyGroup>
    <ItemGroup>
        <Compile Include="Util.fs" />
        <Compile Include="ExpressionParser.AST.fs" />
        <Compile Include="ExpressionParser.fs" />
        <Compile Include="DLLStructParser.AST.fs" />
        <Compile Include="DLLStructParser.fs" />
        <Compile Include="Cleanup.fs" />
    </ItemGroup>
    <ItemGroup>
      <Reference Include="Piglet">
        <HintPath>..\lib\Piglet.dll</HintPath>
      </Reference>
      <Reference Include="Piglet.FSharp">
        <HintPath>..\lib\Piglet.FSharp.dll</HintPath>
      </Reference>
    </ItemGroup>
</Project><|MERGE_RESOLUTION|>--- conflicted
+++ resolved
@@ -1,10 +1,6 @@
-﻿<Project Sdk="Microsoft.NET.Sdk">
+<Project Sdk="Microsoft.NET.Sdk">
     <PropertyGroup>
-<<<<<<< HEAD
-        <TargetFramework>net7.0</TargetFramework>
-=======
         <TargetFramework>net8.0</TargetFramework>
->>>>>>> 78c8346c
         <OutDir>$(SolutionDir)bin</OutDir>
         <LangVersion>preview</LangVersion>
         <Deterministic>false</Deterministic>
