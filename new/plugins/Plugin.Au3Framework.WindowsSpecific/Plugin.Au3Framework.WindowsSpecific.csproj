--- conflicted
+++ resolved
@@ -1,11 +1,7 @@
-﻿<Project Sdk="Microsoft.NET.Sdk">
+<Project Sdk="Microsoft.NET.Sdk">
     <PropertyGroup>
-<<<<<<< HEAD
+        <TargetFramework>net8.0-windows</TargetFramework>
 		<EnablePreviewFeatures>true</EnablePreviewFeatures>
-		<TargetFramework>net7.0-windows</TargetFramework>
-=======
-        <TargetFramework>net8.0-windows</TargetFramework>
->>>>>>> 78c8346c
         <Nullable>enable</Nullable>
         <OutDir>$(SolutionDir)bin/plugins</OutDir>
         <UseWindowsForms>true</UseWindowsForms>
