<Project Sdk="Microsoft.NET.Sdk">
    <PropertyGroup>
        <OutputType>Exe</OutputType>
<<<<<<< HEAD
        <TargetFramework>net7</TargetFramework>
=======
        <TargetFramework>net8.0</TargetFramework>
>>>>>>> 78c8346c
        <OutDir>$(SolutionDir)bin</OutDir>
        <LangVersion>preview</LangVersion>
        <Nullable>enable</Nullable>
        <AssemblyName>autoit3.guiserver</AssemblyName>
        <RootNamespace>Unknown6656.AutoIt3.GUI</RootNamespace>
        <AllowUnsafeBlocks>true</AllowUnsafeBlocks>
    </PropertyGroup>
    <ItemGroup>
        <PackageReference Include="Avalonia" Version="0.10.18" />
        <PackageReference Include="Avalonia.Desktop" Version="11.0.5" />
    </ItemGroup>
    <ItemGroup>
        <ProjectReference Include="../AutoIt3.Common/AutoIt3.Common.csproj" />
    </ItemGroup>
</Project><|MERGE_RESOLUTION|>--- conflicted
+++ resolved
@@ -1,11 +1,7 @@
 <Project Sdk="Microsoft.NET.Sdk">
     <PropertyGroup>
         <OutputType>Exe</OutputType>
-<<<<<<< HEAD
-        <TargetFramework>net7</TargetFramework>
-=======
         <TargetFramework>net8.0</TargetFramework>
->>>>>>> 78c8346c
         <OutDir>$(SolutionDir)bin</OutDir>
         <LangVersion>preview</LangVersion>
         <Nullable>enable</Nullable>
