﻿<Project Sdk="Microsoft.NET.Sdk">
    <PropertyGroup>
        <OutputType>Exe</OutputType>
<<<<<<< HEAD
        <TargetFramework>net7.0</TargetFramework>
=======
        <TargetFramework>net8.0</TargetFramework>
>>>>>>> 78c8346c
        <AssemblyName>incr</AssemblyName>
        <AllowUnsafeBlocks>true</AllowUnsafeBlocks>
        <Optimize>true</Optimize>
        <OutDir>$(SolutionDir)bin-util</OutDir>
        <StartupObject>VersionIncrementer.Program</StartupObject>
    </PropertyGroup>
</Project><|MERGE_RESOLUTION|>--- conflicted
+++ resolved
@@ -1,11 +1,7 @@
-﻿<Project Sdk="Microsoft.NET.Sdk">
+<Project Sdk="Microsoft.NET.Sdk">
     <PropertyGroup>
         <OutputType>Exe</OutputType>
-<<<<<<< HEAD
-        <TargetFramework>net7.0</TargetFramework>
-=======
         <TargetFramework>net8.0</TargetFramework>
->>>>>>> 78c8346c
         <AssemblyName>incr</AssemblyName>
         <AllowUnsafeBlocks>true</AllowUnsafeBlocks>
         <Optimize>true</Optimize>
